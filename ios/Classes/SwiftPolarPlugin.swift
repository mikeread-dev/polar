import CoreBluetooth
import Flutter
import PolarBleSdk
import RxSwift
import UIKit

private let encoder = JSONEncoder()
private let decoder = JSONDecoder()

// Remove type aliases that might be causing issues
// typealias PolarHrFeature = Int
// typealias PolarFtpFeature = Int

private func jsonEncode(_ value: Encodable) -> String? {
  guard let data = try? encoder.encode(value),
    let data = String(data: data, encoding: .utf8)
  else {
    return nil
  }

  return data
}

// Remove our custom enum and use the real PolarBleSdk errors instead
// These are the commonly used error types from PolarBleSdk

private enum PolarErrorCode {
    static let deviceDisconnected = "device_disconnected"
    static let notSupported = "not_supported"
    static let invalidArgument = "invalid_argument"
    static let operationNotAllowed = "operation_not_allowed"
    static let timeout = "timeout"
    static let bluetoothError = "bluetooth_error"
}

public class SwiftPolarPlugin:
  NSObject,
  FlutterPlugin,
  PolarBleApiObserver,
  PolarBleApiPowerStateObserver,
  PolarBleApiDeviceFeaturesObserver
{
  /// Binary messenger for dynamic EventChannel registration
  let messenger: FlutterBinaryMessenger

  /// Method channel
  let channel: FlutterMethodChannel

  /// Search channel
  let searchChannel: FlutterEventChannel

  /// Streaming channels
  var streamingChannels = [String: StreamingChannel]()

  var api: PolarBleApi!
  
  /// Disposable bag for RxSwift subscriptions
  let disposeBag = DisposeBag()

  init(
    messenger: FlutterBinaryMessenger,
    channel: FlutterMethodChannel,
    searchChannel: FlutterEventChannel
  ) {
    self.messenger = messenger
    self.channel = channel
    self.searchChannel = searchChannel
  }

  // Add the method back to conform to FlutterPlugin protocol
  public static func register(with registrar: FlutterPluginRegistrar) {
    // This method is required by the FlutterPlugin protocol but we'll use the implementation from PolarPluginBridge
    // The actual implementation is in PolarPluginBridge
  }

  private func initApi() {
    guard api == nil else { return }
    api = PolarBleApiDefaultImpl.polarImplementation(
      DispatchQueue.main, features: Set(PolarBleSdkFeature.allCases))

    api.observer = self
    api.powerStateObserver = self
    api.deviceFeaturesObserver = self
  }

  public func handle(_ call: FlutterMethodCall, result: @escaping FlutterResult) {
    initApi()

    do {
      switch call.method {
      case "connectToDevice":
        try api.connectToDevice(call.arguments as! String)
        result(nil)
      case "disconnectFromDevice":
        try api.disconnectFromDevice(call.arguments as! String)
        result(nil)
      case "getAvailableOnlineStreamDataTypes":
        getAvailableOnlineStreamDataTypes(call, result)
      case "requestStreamSettings":
        try requestStreamSettings(call, result)
      case "createStreamingChannel":
        createStreamingChannel(call, result)
      case "startRecording":
        startRecording(call, result)
      case "stopRecording":
        stopRecording(call, result)
      case "requestRecordingStatus":
        requestRecordingStatus(call, result)
      case "listExercises":
        listExercises(call, result)
      case "fetchExercise":
        fetchExercise(call, result)
      case "removeExercise":
        removeExercise(call, result)
      case "setLedConfig":
        setLedConfig(call, result)
      case "doFactoryReset":
        doFactoryReset(call, result)
      case "enableSdkMode":
        enableSdkMode(call, result)
      case "disableSdkMode":
        disableSdkMode(call, result)
      case "isSdkModeEnabled":
        isSdkModeEnabled(call, result)
      case "getAvailableOfflineRecordingDataTypes":
        getAvailableOfflineRecordingDataTypes(call, result)
      case "requestOfflineRecordingSettings":
        requestOfflineRecordingSettings(call, result)
      case "startOfflineRecording":
        startOfflineRecording(call, result)
      case "stopOfflineRecording":
        stopOfflineRecording(call, result)
      case "getOfflineRecordingStatus":
        getOfflineRecordingStatus(call, result)
      case "listOfflineRecordings":
        listOfflineRecordings(call, result)
      case "getOfflineRecord":
        getOfflineRecord(call, result)
      case "removeOfflineRecord":
        removeOfflineRecord(call, result)
      case "getDiskSpace":
        getDiskSpace(call, result)
      case "getLocalTime":
        getLocalTime(call, result)
      case "setLocalTime":
        setLocalTime(call, result)
      case "doFirstTimeUse":
        doFirstTimeUse(call, result)
      case "isFtuDone":
        isFtuDone(call, result)
      case "getSleep":
        getSleep(call, result)
      case "stopSleepRecording":
        stopSleepRecording(call, result)
      case "getSleepRecordingState":
        getSleepRecordingState(call, result)
      case "setupSleepStateObservation":
        setupSleepStateObservation(call, result)
      default: result(FlutterMethodNotImplemented)
      }
    } catch {
      result(
        FlutterError(
          code: "Error in Polar plugin", message: error.localizedDescription, details: nil))
    }
  }

  var searchSubscription: Disposable?
  lazy var searchHandler = StreamHandler(
    onListen: { _, events in
      self.initApi()

      self.searchSubscription = self.api.searchForDevice().subscribe(
        onNext: { data in
          guard let data = jsonEncode(PolarDeviceInfoCodable(data))
          else { return }
          DispatchQueue.main.async {
            events(data)
          }
        },
        onError: { error in
          DispatchQueue.main.async {
            events(
              FlutterError(
                code: "Error in searchForDevice", message: error.localizedDescription, details: nil)
            )
          }
        },
        onCompleted: {
          DispatchQueue.main.async {
            events(FlutterEndOfEventStream)
          }
        })
      return nil
    },
    onCancel: { _ in
      self.searchSubscription?.dispose()
      return nil
    })

  private func createStreamingChannel(_ call: FlutterMethodCall, _ result: @escaping FlutterResult)
  {
    let arguments = call.arguments as! [Any]
    let name = arguments[0] as! String
    let identifier = arguments[1] as! String
    let feature = PolarDeviceDataType.allCases[arguments[2] as! Int]

    if streamingChannels[name] == nil {
      streamingChannels[name] = StreamingChannel(messenger, name, api, identifier, feature)
    }

    result(nil)
  }

  func getAvailableOnlineStreamDataTypes(
    _ call: FlutterMethodCall, _ result: @escaping FlutterResult
  ) {
    let identifier = call.arguments as! String

    _ = api.getAvailableOnlineStreamDataTypes(identifier).subscribe(
      onSuccess: { data in
        guard let data = jsonEncode(data.map { PolarDeviceDataType.allCases.firstIndex(of: $0)! })
        else {
          result(
            result(
              FlutterError(
                code: "Unable to get available online stream data types", message: nil, details: nil
              )))
          return
        }
        result(data)
      },
      onFailure: {
        result(
          FlutterError(
            code: "Unable to get available online stream data types",
            message: $0.localizedDescription, details: nil))
      })
  }

  func requestStreamSettings(_ call: FlutterMethodCall, _ result: @escaping FlutterResult) throws {
    let arguments = call.arguments as! [Any]
    let identifier = arguments[0] as! String
    let feature = PolarDeviceDataType.allCases[arguments[1] as! Int]

    _ = api.requestStreamSettings(identifier, feature: feature).subscribe(
      onSuccess: { data in
        guard let data = jsonEncode(PolarSensorSettingCodable(data))
        else { return }
        result(data)
      },
      onFailure: {
        result(
          FlutterError(
            code: "Unable to request stream settings", message: $0.localizedDescription,
            details: nil))
      })
  }

  func startRecording(_ call: FlutterMethodCall, _ result: @escaping FlutterResult) {
    let arguments = call.arguments as! [Any]
    let identifier = arguments[0] as! String
    let exerciseId = arguments[1] as! String
    let interval = RecordingInterval(rawValue: arguments[2] as! Int)!
    let sampleType = SampleType(rawValue: arguments[3] as! Int)!

    _ = api.startRecording(
      identifier,
      exerciseId: exerciseId,
      interval: interval,
      sampleType: sampleType
    ).subscribe(
      onCompleted: {
        result(nil)
      },
      onError: { error in
        result(
          FlutterError(
            code: "Error starting recording", message: error.localizedDescription, details: nil))
      })
  }

  func stopRecording(_ call: FlutterMethodCall, _ result: @escaping FlutterResult) {
    let identifier = call.arguments as! String

    _ = api.stopRecording(identifier).subscribe(
      onCompleted: {
        result(nil)
      },
      onError: { error in
        result(
          FlutterError(
            code: "Error stopping recording", message: error.localizedDescription, details: nil))
      })
  }

  func requestRecordingStatus(_ call: FlutterMethodCall, _ result: @escaping FlutterResult) {
    let identifier = call.arguments as! String

    _ = api.requestRecordingStatus(identifier).subscribe(
      onSuccess: { data in
        result([data.ongoing, data.entryId])
      },
      onFailure: { error in
        result(
          FlutterError(
            code: "Error stopping recording", message: error.localizedDescription, details: nil))
      })
  }

  func listExercises(_ call: FlutterMethodCall, _ result: @escaping FlutterResult) {
    let identifier = call.arguments as! String

    var exercises = [String]()
    _ = api.fetchStoredExerciseList(identifier).subscribe(
      onNext: { data in
        guard let data = jsonEncode(PolarExerciseEntryCodable(data))
        else {
          return
        }
        exercises.append(data)
      },
      onError: { error in
        result(
          FlutterError(
            code: "Error listing exercises", message: error.localizedDescription, details: nil))
      },
      onCompleted: {
        result(exercises)
      }
    )
  }

  func fetchExercise(_ call: FlutterMethodCall, _ result: @escaping FlutterResult) {
    let arguments = call.arguments as! [Any]
    let identifier = arguments[0] as! String
    let entry = try! decoder.decode(
      PolarExerciseEntryCodable.self,
      from: (arguments[1] as! String)
        .data(using: .utf8)!
    ).data

    _ = api.fetchExercise(identifier, entry: entry).subscribe(
      onSuccess: { data in
        guard let data = jsonEncode(PolarExerciseDataCodable(data))
        else {
          return
        }
        result(data)
      },
      onFailure: { error in
        result(
          FlutterError(
            code: "Error  fetching exercise", message: error.localizedDescription, details: nil))
      })
  }

  func removeExercise(_ call: FlutterMethodCall, _ result: @escaping FlutterResult) {
    guard let arguments = call.arguments as? [Any],
          let identifier = arguments[0] as? String,
          let entryData = (arguments[1] as? String)?.data(using: .utf8) else {
        result(FlutterError(
            code: PolarErrorCode.invalidArgument,
            message: "Invalid arguments provided",
            details: nil
        ))
        return
    }

    do {
        let entry = try JSONDecoder().decode(PolarExerciseEntryCodable.self, from: entryData).data
        api.removeExercise(identifier, entry: entry)
            .subscribe(
                onCompleted: {
                    result(nil)
                },
                onError: { error in
                    let code: String
<<<<<<< HEAD
                    // Use a more generic approach rather than specific error types
                    let errorDescription = error.localizedDescription.lowercased()
                    if errorDescription.contains("disconnect") {
                        code = PolarErrorCode.deviceDisconnected
                    } else if errorDescription.contains("support") || errorDescription.contains("unsupport") {
=======
                    // Check error message content instead of using custom enum
                    let errorMsg = error.localizedDescription.lowercased()
                    if errorMsg.contains("device disconnect") {
                        code = PolarErrorCode.deviceDisconnected
                    } else if errorMsg.contains("not supported") || errorMsg.contains("unsupported") {
>>>>>>> eb0adf0d
                        code = PolarErrorCode.notSupported
                    } else {
                        code = PolarErrorCode.bluetoothError
                    }
                    result(FlutterError(
                        code: code,
                        message: error.localizedDescription,
                        details: nil
                    ))
                }
            )
    } catch {
        result(FlutterError(
            code: PolarErrorCode.invalidArgument,
            message: "Failed to decode exercise entry",
            details: nil
        ))
    }
  }

  func setLedConfig(_ call: FlutterMethodCall, _ result: @escaping FlutterResult) {
    let arguments = call.arguments as! [Any]
    let identifier = arguments[0] as! String
    let config = try! decoder.decode(
      LedConfigCodable.self,
      from: (arguments[1] as! String)
        .data(using: .utf8)!
    ).data
    _ = api.setLedConfig(identifier, ledConfig: config).subscribe(
      onCompleted: {
        result(nil)
      },
      onError: { error in
        result(
          FlutterError(
            code: "Error setting led config", message: error.localizedDescription, details: nil))
      })
  }

  func doFactoryReset(_ call: FlutterMethodCall, _ result: @escaping FlutterResult) {
    let arguments = call.arguments as! [Any]
    let identifier = arguments[0] as! String
    let preservePairingInformation = arguments[1] as! Bool
    _ = api.doFactoryReset(identifier, preservePairingInformation: preservePairingInformation)
      .subscribe(
        onCompleted: {
          result(nil)
        },
        onError: { error in
          result(
            FlutterError(
              code: "Error doing factory reset", message: error.localizedDescription, details: nil))
        })
  }

  func enableSdkMode(_ call: FlutterMethodCall, _ result: @escaping FlutterResult) {
    let identifier = call.arguments as! String
    _ = api.enableSDKMode(identifier).subscribe(
      onCompleted: {
        result(nil)
      },
      onError: { error in
        result(
          FlutterError(
            code: "Error enabling SDK mode", message: error.localizedDescription, details: nil))
      })
  }

  func disableSdkMode(_ call: FlutterMethodCall, _ result: @escaping FlutterResult) {
    let identifier = call.arguments as! String
    _ = api.disableSDKMode(identifier).subscribe(
      onCompleted: {
        result(nil)
      },
      onError: { error in
        result(
          FlutterError(
            code: "Error disabling SDK mode", message: error.localizedDescription, details: nil))
      })
  }

  func isSdkModeEnabled(_ call: FlutterMethodCall, _ result: @escaping FlutterResult) {
    let identifier = call.arguments as! String
    _ = api.isSDKModeEnabled(identifier).subscribe(
      onSuccess: {
        result($0)
      },
      onFailure: { error in
        result(
          FlutterError(
            code: "Error checking SDK mode status", message: error.localizedDescription,
            details: nil))
      })
  }

  private func invokeMethod(_ methodName: String, arguments: Any? = nil) {
    DispatchQueue.main.async {
      self.channel.invokeMethod(methodName, arguments: arguments)
    }
  }

  public func deviceConnecting(_ polarDeviceInfo: PolarDeviceInfo) {
    guard let data = jsonEncode(PolarDeviceInfoCodable(polarDeviceInfo))
    else {
      return
    }
    invokeMethod("deviceConnecting", arguments: data)
  }

  public func deviceConnected(_ polarDeviceInfo: PolarDeviceInfo) {
    guard let data = jsonEncode(PolarDeviceInfoCodable(polarDeviceInfo))
    else {
      return
    }
    invokeMethod("deviceConnected", arguments: data)
  }

  public func deviceDisconnected(_ polarDeviceInfo: PolarDeviceInfo, pairingError: Bool) {
    guard let data = jsonEncode(PolarDeviceInfoCodable(polarDeviceInfo))
    else {
      return
    }
    invokeMethod("deviceDisconnected", arguments: [data, pairingError])
  }

  public func batteryLevelReceived(_ identifier: String, batteryLevel: UInt) {
    invokeMethod("batteryLevelReceived", arguments: [identifier, batteryLevel])
  }

  public func batteryChargingStatusReceived(_ identifier: String, chargingStatus: BleBasClient.ChargeState) {
    // Convert ChargeState to integer values that Flutter can understand
    let statusValue: Int
    
    switch chargingStatus {
    case .unknown:
      statusValue = -1
    case .charging:
      statusValue = 1
    case .dischargingActive:
      statusValue = 0
    case .dischargingInactive:
      statusValue = 2
    }
    
    invokeMethod("batteryChargingStatusReceived", arguments: [identifier, statusValue])
  }

  public func blePowerOn() {
    invokeMethod("blePowerStateChanged", arguments: true)
  }

  public func blePowerOff() {
    invokeMethod("blePowerStateChanged", arguments: false)
  }

  public func bleSdkFeatureReady(_ identifier: String, feature: PolarBleSdkFeature) {
    invokeMethod(
      "sdkFeatureReady",
      arguments: [
        identifier,
        PolarBleSdkFeature.allCases.firstIndex(of: feature)!,
      ])
  }

  public func disInformationReceived(_ identifier: String, uuid: CBUUID, value: String) {
    invokeMethod(
      "disInformationReceived", arguments: [identifier, uuid.uuidString, value])
  }

  public func disInformationReceivedWithKeysAsStrings(
    _ identifier: String, key: String, value: String
  ) {
    channel.invokeMethod("disInformationReceived", arguments: [identifier, key, value])
  }

<<<<<<< HEAD
  public func deviceInfoReceived(_ identifier: String, rssi: Int, name: String, connectable: Bool) {
    invokeMethod("deviceInfoReceived", arguments: [identifier, rssi, name, connectable])
=======
  // MARK: - PolarBleApiDeviceFeaturesObserver Implementation
  
  // Added to fully implement the protocol - may need to adjust parameter types
  public func deviceFeaturesReceived(_ identifier: String, features: Set<String>) {
    invokeMethod("deviceFeaturesReceived", arguments: [identifier, Array(features)])
>>>>>>> eb0adf0d
  }

  // MARK: Deprecated functions

  public func streamingFeaturesReady(
    _ identifier: String, streamingFeatures: Set<PolarBleSdk.PolarDeviceDataType>
  ) {
    // Do nothing
  }

  public func hrFeatureReady(_ identifier: String) {
    // Do nothing
  }

  public func ftpFeatureReady(_ identifier: String) {
    // Do nothing
  }

  func getAvailableOfflineRecordingDataTypes(
    _ call: FlutterMethodCall, _ result: @escaping FlutterResult
  ) {
    guard let identifier = call.arguments as? String else {
      result(
        FlutterError(code: "INVALID_ARGUMENT", message: "Identifier is not a string", details: nil))
      return
    }

    // Use the api to get available offline recording data types
    _ = api.getAvailableOfflineRecordingDataTypes(identifier).subscribe(
      onSuccess: { dataTypes in
        // Map data types to their respective indices
        let dataTypesIds = dataTypes.compactMap { PolarDeviceDataType.allCases.firstIndex(of: $0) }
        // Safely convert indices to description strings and return
        let dataTypesDescriptions = dataTypesIds.map { "\($0)" }
        result(dataTypesDescriptions)
      },
      onFailure: { error in
        result(
          FlutterError(
            code: "ERROR_GETTING_DATA_TYPES",
            message: error.localizedDescription,
            details: nil
          ))
      }
    )
  }

  func requestOfflineRecordingSettings(_ call: FlutterMethodCall, _ result: @escaping FlutterResult)
  {
    guard let arguments = call.arguments as? [Any] else {
      result(
        FlutterError(
          code: "INVALID_ARGUMENT", message: "Arguments are not in expected format", details: nil))
      return
    }
    guard let identifier = arguments[0] as? String else {
      result(
        FlutterError(
          code: "INVALID_IDENTIFIER", message: "Identifier is not a string", details: nil))
      return
    }
    guard let index = arguments[1] as? Int, index < PolarDeviceDataType.allCases.count else {
      result(
        FlutterError(
          code: "INVALID_FEATURE", message: "Feature index is out of bounds", details: nil))
      return
    }
    let feature = PolarDeviceDataType.allCases[index]

    _ = api.requestStreamSettings(identifier, feature: feature)
      .subscribe(
        onSuccess: { settings in
          if let encodedData = jsonEncode(PolarSensorSettingCodable(settings)) {
            result(encodedData)
          } else {
            result(
              FlutterError(
                code: "ENCODING_ERROR", message: "Failed to encode stream settings", details: nil))
          }
        },
        onFailure: { error in
          result(
            FlutterError(
              code: "REQUEST_ERROR",
              message: "Error requesting stream settings: \(error.localizedDescription)",
              details: nil))
        })
  }

  func startOfflineRecording(_ call: FlutterMethodCall, _ result: @escaping FlutterResult) {
    let arguments = call.arguments as! [Any]
    let identifier = arguments[0] as! String
    let feature = PolarDeviceDataType.allCases[arguments[1] as! Int]
    // Attempt to decode the sensor settings
    let settingsData = arguments[2] as? String
    let settings =
      settingsData != nil
      ? try? decoder.decode(
        PolarSensorSettingCodable.self,
        from: settingsData!.data(using: .utf8)!
      ).data : nil

    _ = api.startOfflineRecording(identifier, feature: feature, settings: settings, secret: nil)
      .subscribe(
        onCompleted: {
          result(nil)
        },
        onError: { error in
          result(
            FlutterError(
              code: "Error starting offline recording", message: error.localizedDescription,
              details: nil))
        })
  }

  func stopOfflineRecording(_ call: FlutterMethodCall, _ result: @escaping FlutterResult) {

    let arguments = call.arguments as! [Any]
    let identifier = arguments[0] as! String
    let feature = PolarDeviceDataType.allCases[arguments[1] as! Int]

    api.stopOfflineRecording(identifier, feature: feature).subscribe(
      onCompleted: {

        result(nil)

      },
      onError: { error in

        result(
          FlutterError(
            code: "Error stopping offline recording",
            message: error.localizedDescription.description, details: nil))
      })
  }

  func getOfflineRecordingStatus(_ call: FlutterMethodCall, _ result: @escaping FlutterResult) {
    let arguments = call.arguments as! [Any]
    let identifier = arguments[0] as! String

    _ = api.getOfflineRecordingStatus(identifier)
      .subscribe(
        onSuccess: { statusDict in
          // Filter and map keys where the value is true
          let keysWithTrueValues = statusDict.compactMap { key, value -> Int? in
            value ? PolarDeviceDataType.allCases.firstIndex(of: key) : nil
          }
          result(keysWithTrueValues)  // Return only the filtered list of keys
        },
        onFailure: { error in
          result(
            FlutterError(
              code: "Error getting offline recording status", message: error.localizedDescription,
              details: nil)
          )
        })
  }

  func listOfflineRecordings(_ call: FlutterMethodCall, _ result: @escaping FlutterResult) {
    guard let identifier = call.arguments as? String else {
      result(
        FlutterError(
          code: "INVALID_ARGUMENTS", message: "Expected a string identifier as argument",
          details: nil))
      return
    }

    api.listOfflineRecordings(identifier).debug("listOfflineRecordings")
      .toArray()
      .subscribe(
        onSuccess: { entries in
          var jsonStringList: [String] = []

          do {
            encoder.dateEncodingStrategy = .millisecondsSince1970
            for entry in entries {
              // Use PolarOfflineRecordingEntryCodable for encoding
              let entryCodable = PolarOfflineRecordingEntryCodable(entry)
              let data = try encoder.encode(entryCodable)
              if let jsonString = String(data: data, encoding: .utf8) {
                jsonStringList.append(jsonString)
              }
            }
            result(jsonStringList)  // Return the array of JSON strings
          } catch {
            result(
              FlutterError(
                code: "ENCODE_ERROR", message: "Failed to encode entries to JSON", details: nil))
          }
        },
        onFailure: { error in
          result(
            FlutterError(
              code: "ERROR",
              message: "Offline recording listing error: \(error.localizedDescription)",
              details: nil))
        }
      )
  }

  func getOfflineRecord(_ call: FlutterMethodCall, _ result: @escaping FlutterResult) {
    let arguments = call.arguments as! [Any]
    let identifier = arguments[0] as! String
    let entryJsonString = arguments[1] as! String

    guard let entryData = entryJsonString.data(using: .utf8) else {
      result(
        FlutterError(code: "INVALID_ARGUMENT", message: "Invalid entry JSON string", details: nil))
      return
    }

    do {
      let entry = try JSONDecoder().decode(PolarOfflineRecordingEntryCodable.self, from: entryData)
        .data

      _ = api.getOfflineRecord(identifier, entry: entry, secret: nil)
        .subscribe(
          onSuccess: { recordingData in
            do {
              // Use the PolarOfflineRecordingDataCodable to encode the data to JSON
              let dataCodable = PolarOfflineRecordingDataCodable(recordingData)
              encoder.dateEncodingStrategy = .millisecondsSince1970
              let data = try encoder.encode(dataCodable)
              if let jsonString = String(data: data, encoding: .utf8) {
                result(jsonString)
              } else {
                result(
                  FlutterError(
                    code: "ENCODE_ERROR", message: "Failed to encode recording data to JSON string",
                    details: nil))
              }
            } catch {
              result(
                FlutterError(
                  code: "ENCODE_ERROR", message: "Failed to encode recording data to JSON",
                  details: nil))
            }
          },
          onFailure: { error in
            result(
              FlutterError(
                code: "FETCH_ERROR",
                message: "Failed to fetch recording: \(error.localizedDescription)", details: nil))
          }
        )
    } catch {
      result(
        FlutterError(code: "DECODE_ERROR", message: "Failed to decode entry JSON", details: nil))
    }
  }

  func removeOfflineRecord(_ call: FlutterMethodCall, _ result: @escaping FlutterResult) {
    let arguments = call.arguments as! [Any]
    let identifier = arguments[0] as! String
    let entryJsonString = arguments[1] as! String

    guard let entryData = entryJsonString.data(using: .utf8) else {
      result(
        FlutterError(code: "INVALID_ARGUMENT", message: "Invalid entry JSON string", details: nil))
      return
    }

    do {
      let entry = try! JSONDecoder().decode(PolarOfflineRecordingEntryCodable.self, from: entryData)
        .data

      _ = api.removeOfflineRecord(identifier, entry: entry).subscribe(
        onCompleted: {
          result(nil)
        },
        onError: { error in
          result(
            FlutterError(
              code: "Error removing exercise", message: error.localizedDescription, details: nil))
        })
    }
  }

  func getDiskSpace(_ call: FlutterMethodCall, _ result: @escaping FlutterResult) {
    let identifier = call.arguments as! String
    _ = api.getDiskSpace(identifier).subscribe(
      onSuccess: { diskSpaceData in
        let freeSpace = diskSpaceData.freeSpace  // Corrected from 'availableSpace'
        let totalSpace = diskSpaceData.totalSpace
        result([freeSpace, totalSpace])  // Return as a list
      },
      onFailure: { error in
        result(
          FlutterError(
            code: "Error getting disk space", message: error.localizedDescription, details: nil))
      })
  }

  func getLocalTime(_ call: FlutterMethodCall, _ result: @escaping FlutterResult) {
    guard let identifier = call.arguments as? String else {
      result(
        FlutterError(
          code: "INVALID_ARGUMENTS", message: "Expected a device identifier as a String",
          details: nil))
      return
    }

    _ = api.getLocalTime(identifier).subscribe(
      onSuccess: { time in
        let dateFormatter = ISO8601DateFormatter()
        let timeString = dateFormatter.string(from: time)

        result(timeString)
      },
      onFailure: { error in
        result(
          FlutterError(
            code: "GET_LOCAL_TIME_ERROR",
            message: error.localizedDescription,
            details: nil
          )
        )
      })
  }

  func setLocalTime(_ call: FlutterMethodCall, _ result: @escaping FlutterResult) {
    guard let args = call.arguments as? [Any],
      args.count == 2,
      let identifier = args[0] as? String,
      let timestamp = args[1] as? Double
    else {
      result(
        FlutterError(
          code: "INVALID_ARGUMENTS", message: "Expected [identifier, timestamp] as arguments",
          details: nil))
      return
    }

    let time = Date(timeIntervalSince1970: timestamp)

    let timeZone = TimeZone.current

    _ = api.setLocalTime(identifier, time: time, zone: timeZone).subscribe(
      onCompleted: {
        result(nil)
      },
      onError: { error in
        result(
          FlutterError(
            code: "SET_LOCAL_TIME_ERROR",
            message: error.localizedDescription,
            details: nil
          )
        )
      }
    )
  }

  func doFirstTimeUse(_ call: FlutterMethodCall, _ result: @escaping FlutterResult) {
    guard let args = call.arguments as? [String: Any],
      let identifier = args["identifier"] as? String,
      let configDict = args["config"] as? [String: Any]
    else {
      result(
        FlutterError(
          code: "INVALID_ARGUMENTS",
          message: "Expected identifier and config dictionary",
          details: nil))
      return
    }

    // Convert the dictionary to PolarFirstTimeUseConfig
    guard let gender = configDict["gender"] as? String,
      let birthDateString = configDict["birthDate"] as? String,
      let height = configDict["height"] as? Int,
      let weight = configDict["weight"] as? Int,
      let maxHeartRate = configDict["maxHeartRate"] as? Int,
      let vo2Max = configDict["vo2Max"] as? Int,
      let restingHeartRate = configDict["restingHeartRate"] as? Int,
      let trainingBackground = configDict["trainingBackground"] as? Int,
      let deviceTime = configDict["deviceTime"] as? String,
      let typicalDay = configDict["typicalDay"] as? Int,
      let sleepGoalMinutes = configDict["sleepGoalMinutes"] as? Int
    else {
      result(
        FlutterError(
          code: "INVALID_CONFIG",
          message: "Invalid configuration parameters",
          details: nil))
      return
    }

    // Convert string date to Date object
    let dateFormatter = DateFormatter()
    dateFormatter.dateFormat = "yyyy-MM-dd"
    guard let birthDate = dateFormatter.date(from: birthDateString) else {
      result(
        FlutterError(
          code: "INVALID_DATE",
          message: "Invalid birth date format",
          details: nil))
      return
    }

    // Convert training background value to appropriate enum case
    let trainingBackgroundLevel: PolarFirstTimeUseConfig.TrainingBackground
    switch trainingBackground {
    case 10: trainingBackgroundLevel = .occasional
    case 20: trainingBackgroundLevel = .regular
    case 30: trainingBackgroundLevel = .frequent
    case 40: trainingBackgroundLevel = .heavy
    case 50: trainingBackgroundLevel = .semiPro
    case 60: trainingBackgroundLevel = .pro
    default: trainingBackgroundLevel = .occasional  // default fallback
    }

    // Convert typical day to enum
    let typicalDayEnum: PolarFirstTimeUseConfig.TypicalDay
    switch typicalDay {
    case 1: typicalDayEnum = .mostlyMoving
    case 2: typicalDayEnum = .mostlySitting
    case 3: typicalDayEnum = .mostlyStanding
    default: typicalDayEnum = .mostlySitting
    }

    // Create config object with validation
    let config = PolarBleSdk.PolarFirstTimeUseConfig(
      gender: gender == "Male" ? .male : .female,
      birthDate: birthDate,
      height: Float(height),
      weight: Float(weight),
      maxHeartRate: maxHeartRate,
      vo2Max: vo2Max,
      restingHeartRate: restingHeartRate,
      trainingBackground: trainingBackgroundLevel,
      deviceTime: deviceTime,
      typicalDay: typicalDayEnum,
      sleepGoalMinutes: sleepGoalMinutes
    )

    _ = api.doFirstTimeUse(identifier, ftuConfig: config).subscribe(
      onCompleted: {
        result(nil)
      },
      onError: { error in
        result(
          FlutterError(
            code: "FTU_ERROR",
            message: error.localizedDescription,
            details: nil
          ))
      }
    )
  }

  func isFtuDone(_ call: FlutterMethodCall, _ result: @escaping FlutterResult) {
    guard let identifier = call.arguments as? String else {
      result(
        FlutterError(
          code: "INVALID_ARGUMENTS",
          message: "Expected a device identifier as a String",
          details: nil
        ))
      return
    }

    _ = api.isFtuDone(identifier).subscribe(
      onSuccess: { isFtuDone in
        result(isFtuDone)
      },
      onFailure: { error in
        result(
          FlutterError(
            code: "FTU_CHECK_ERROR",
            message: error.localizedDescription,
            details: nil
          )
        )
      }
    )
  }

  func getSleep(_ call: FlutterMethodCall, _ result: @escaping FlutterResult) {
    let arguments = call.arguments as! [Any]
    let identifier = arguments[0] as! String
    let fromDateStr = arguments[1] as! String
    let toDateStr = arguments[2] as! String
    
    // Convert strings to Date objects
    let dateFormatter = DateFormatter()
    dateFormatter.dateFormat = "yyyy-MM-dd"
    
    guard let fromDate = dateFormatter.date(from: fromDateStr),
          let toDate = dateFormatter.date(from: toDateStr) else {
        result(FlutterError(
          code: PolarErrorCode.invalidArgument,
          message: "Invalid date format",
          details: nil))
        return
    }
    
    // For debugging
    print("[PolarPlugin] getSleep called with fromDate=\(fromDateStr), toDate=\(toDateStr)")
    
    // Convert to LocalDate objects for the Polar SDK
    let calendar = Calendar.current
    let fromLocalDate = try? DateComponents(
        calendar: calendar,
        year: calendar.component(.year, from: fromDate),
        month: calendar.component(.month, from: fromDate),
        day: calendar.component(.day, from: fromDate)
    ).toLocalDate()
    
    let toLocalDate = try? DateComponents(
        calendar: calendar,
        year: calendar.component(.year, from: toDate),
        month: calendar.component(.month, from: toDate),
        day: calendar.component(.day, from: toDate)
    ).toLocalDate()
    
    guard let fromLocalDate = fromLocalDate, let toLocalDate = toLocalDate else {
        result(FlutterError(
          code: PolarErrorCode.invalidArgument,
          message: "Failed to convert dates to local date format",
          details: nil))
        return
    }
    
    _ = api.getSleep(identifier, fromDate: fromLocalDate, toDate: toLocalDate).subscribe(
        onSuccess: { sleepDataList in
            print("[PolarPlugin] getSleep received \(sleepDataList.count) sleep records")
            
            // For debugging
            for sleepData in sleepDataList {
                print("[PolarPlugin] Sleep data date: \(String(describing: sleepData.date)), result date: \(String(describing: sleepData.result?.sleepResultDate))")
            }
            
            // Convert to JSON and return
            guard let jsonData = try? JSONEncoder().encode(sleepDataList) else {
                result(FlutterError(
                  code: "ENCODING_ERROR",
                  message: "Failed to encode sleep data to JSON",
                  details: nil))
                return
            }
            
            let jsonString = String(data: jsonData, encoding: .utf8)
            result(jsonString)
        },
        onFailure: { error in
            print("[PolarPlugin] getSleep error: \(error.localizedDescription)")
            let errorCode = self.mapErrorCode(error)
            result(FlutterError(
              code: errorCode,
              message: error.localizedDescription,
              details: nil))
        }
    )
  }

  func stopSleepRecording(_ call: FlutterMethodCall, _ result: @escaping FlutterResult) {
    guard let identifier = call.arguments as? String else {
        result(FlutterError(
          code: PolarErrorCode.invalidArgument,
          message: "Expected a device identifier as a String",
          details: nil))
        return
    }
    
    print("[PolarPlugin] stopSleepRecording called for device \(identifier) at \(Date())")
    
    // Get device time for debugging
    _ = api.getLocalTime(identifier).subscribe(
        onSuccess: { deviceTime in
            print("[PolarPlugin] Device time before stopping sleep recording: \(deviceTime)")
            
            // Now stop the sleep recording
            _ = self.api.stopSleepRecording(identifier).subscribe(
                onCompleted: {
                    print("[PolarPlugin] Successfully stopped sleep recording")
                    result(nil)
                },
                onError: { error in
                    print("[PolarPlugin] Error stopping sleep recording: \(error.localizedDescription)")
                    print("[PolarPlugin] Error type: \(type(of: error))")
                    
                    let errorCode = self.mapErrorCode(error)
                    result(FlutterError(
                      code: errorCode,
                      message: error.localizedDescription,
                      details: nil))
                }
            )
        },
        onFailure: { error in
            print("[PolarPlugin] Could not get device time: \(error.localizedDescription)")
            
            // Continue with stopping sleep recording even if we can't get the time
            _ = self.api.stopSleepRecording(identifier).subscribe(
                onCompleted: {
                    result(nil)
                },
                onError: { error in
                    print("[PolarPlugin] Error stopping sleep recording: \(error.localizedDescription)")
                    
                    let errorCode = self.mapErrorCode(error)
                    result(FlutterError(
                      code: errorCode,
                      message: error.localizedDescription,
                      details: nil))
                }
            )
        }
    )
  }
  
  func getSleepRecordingState(_ call: FlutterMethodCall, _ result: @escaping FlutterResult) {
    guard let identifier = call.arguments as? String else {
        result(FlutterError(
          code: PolarErrorCode.invalidArgument,
          message: "Expected a device identifier as a String",
          details: nil))
        return
    }
    
    print("[PolarPlugin] getSleepRecordingState called for device \(identifier)")
    
    _ = api.getSleepRecordingState(identifier).subscribe(
        onSuccess: { isRecording in
            print("[PolarPlugin] getSleepRecordingState result: \(isRecording)")
            result(isRecording)
        },
        onFailure: { error in
            print("[PolarPlugin] Error getting sleep recording state: \(error.localizedDescription)")
            
            let errorCode = self.mapErrorCode(error)
            result(FlutterError(
              code: errorCode,
              message: error.localizedDescription,
              details: nil))
        }
    )
  }
  
  func setupSleepStateObservation(_ call: FlutterMethodCall, _ result: @escaping FlutterResult) {
    let arguments = call.arguments as! [String]
    let eventChannelName = arguments[0]
    let identifier = arguments[1]
    
    print("[PolarPlugin] Setting up sleep state observation for \(identifier) on channel \(eventChannelName)")
    
    // Create an event channel for this observation
    let eventChannel = FlutterEventChannel(name: eventChannelName, binaryMessenger: messenger)
    
    // Set up the handler for the event channel
    let streamHandler = StreamHandler(
        onListen: { _, events in
            print("[PolarPlugin] Starting sleep state observation for \(identifier)")
            
            let stateSubscription = self.api.observeSleepRecordingState(identifier).subscribe(
                onNext: { state in
                    print("[PolarPlugin] Sleep state changed: \(state[0])")
                    DispatchQueue.main.async {
                        events(state[0])  // First element is the sleep state
                    }
                },
                onError: { error in
                    print("[PolarPlugin] Error in sleep state observation: \(error.localizedDescription)")
                    
                    let errorCode = self.mapErrorCode(error)
                    DispatchQueue.main.async {
                        events(FlutterError(
                          code: errorCode,
                          message: error.localizedDescription,
                          details: nil))
                    }
                },
                onCompleted: {
                    print("[PolarPlugin] Sleep state observation completed")
                    DispatchQueue.main.async {
                        events(FlutterEndOfEventStream)
                    }
                }
            )
            
            return stateSubscription
        },
        onCancel: { subscription in
            print("[PolarPlugin] Cancelling sleep state observation for \(identifier)")
            (subscription as? Disposable)?.dispose()
            return nil
        }
    )
    
    eventChannel.setStreamHandler(streamHandler)
    
    // Indicate successful setup
    result(nil)
  }
  
  // Helper method to map Polar SDK errors to our error codes
  private func mapErrorCode(_ error: Error) -> String {
    if let polarError = error as? PolarErrors {
        switch polarError {
        case .deviceDisconnected:
            return PolarErrorCode.deviceDisconnected
        case .operationNotSupported:
            return PolarErrorCode.notSupported
        case .bluetoothNotEnabled, .bluetoothNotAvailable:
            return PolarErrorCode.bluetoothError
        case .deviceNotConnected, .deviceNotFound:
            return PolarErrorCode.deviceDisconnected
        case .operationOngoing, .serviceNotFound:
            return PolarErrorCode.operationNotAllowed
        default:
            if error.localizedDescription.contains("106") {
                return PolarErrorCode.bluetoothError
            }
            return PolarErrorCode.bluetoothError
        }
    }
    
    if error.localizedDescription.contains("timeout") {
        return PolarErrorCode.timeout
    }
    
    return "error"
  }
}

// Add this extension after the main class implementation to provide default implementations
// for any other methods that might be required but we're unaware of
extension SwiftPolarPlugin {
  // Catch-all method for any protocol methods we haven't explicitly implemented
  @objc internal func deviceTimeFeatureReady(_ identifier: String) {
    // Default empty implementation
    invokeMethod("deviceTimeFeatureReady", arguments: [identifier])
  }
  
  @objc internal func deviceSetTimeSuccess(_ identifier: String) {
    // Default empty implementation
    invokeMethod("deviceSetTimeSuccess", arguments: [identifier])
  }
  
  @objc internal func deviceSetTimeFailed(_ identifier: String, error: Error) {
    // Default empty implementation
    invokeMethod("deviceSetTimeFailed", arguments: [identifier, error.localizedDescription])
  }
  
  // For SDK 6.0.0 USB port support
  @objc internal func usbFeatureReady(_ identifier: String) {
    // Default empty implementation
    invokeMethod("usbFeatureReady", arguments: [identifier])
  }
  
  @objc internal func usbStatusReceived(_ identifier: String, status: Bool) {
    // Default empty implementation for USB status
    invokeMethod("usbStatusReceived", arguments: [identifier, status])
  }
}

class StreamHandler: NSObject, FlutterStreamHandler {
  let onListen: (Any?, @escaping FlutterEventSink) -> FlutterError?
  let onCancel: (Any?) -> FlutterError?

  init(
    onListen: @escaping (Any?, @escaping FlutterEventSink) -> FlutterError?,
    onCancel: @escaping (Any?) -> FlutterError?
  ) {
    self.onListen = onListen
    self.onCancel = onCancel
  }

  func onListen(withArguments arguments: Any?, eventSink events: @escaping FlutterEventSink)
    -> FlutterError?
  {
    return onListen(arguments, events)
  }

  func onCancel(withArguments arguments: Any?) -> FlutterError? {
    return onCancel(arguments)
  }
}

protocol AnyObservable {
  func anySubscribe(
    onNext: ((Any) -> Void)?,
    onError: ((Swift.Error) -> Void)?,
    onCompleted: (() -> Void)?
  ) -> Disposable
}

extension Observable: AnyObservable {
  public func anySubscribe(
    onNext: ((Any) -> Void)? = nil,
    onError: ((Swift.Error) -> Void)? = nil,
    onCompleted: (() -> Void)? = nil
  ) -> Disposable {
    subscribe(onNext: onNext, onError: onError, onCompleted: onCompleted)
  }
}

class StreamingChannel: NSObject, FlutterStreamHandler {
  let api: PolarBleApi
  let identifier: String
  let feature: PolarDeviceDataType
  let channel: FlutterEventChannel

  var subscription: Disposable?

  init(
    _ messenger: FlutterBinaryMessenger, _ name: String, _ api: PolarBleApi, _ identifier: String,
    _ feature: PolarDeviceDataType
  ) {
    self.api = api
    self.identifier = identifier
    self.feature = feature
    self.channel = FlutterEventChannel(name: name, binaryMessenger: messenger)

    super.init()

    channel.setStreamHandler(self)
  }

  func onListen(withArguments arguments: Any?, eventSink events: @escaping FlutterEventSink)
    -> FlutterError?
  {
    // Will be null for some features
    let settings = try? decoder.decode(
      PolarSensorSettingCodable.self,
      from: (arguments as! String)
        .data(using: .utf8)!
    ).data

    let stream: AnyObservable
    switch feature {
    case .ecg:
      stream = api.startEcgStreaming(identifier, settings: settings!)
    case .acc:
      stream = api.startAccStreaming(identifier, settings: settings!)
    case .ppg:
      stream = api.startPpgStreaming(identifier, settings: settings!)
    case .ppi:
      stream = api.startPpiStreaming(identifier)
    case .gyro:
      stream = api.startGyroStreaming(identifier, settings: settings!)
    case .magnetometer:
      stream = api.startMagnetometerStreaming(identifier, settings: settings!)
    case .hr:
      stream = api.startHrStreaming(identifier)
    case .temperature:
      stream = api.startTemperatureStreaming(identifier, settings: settings!)
    case .pressure:
      stream = api.startPressureStreaming(identifier, settings: settings!)
    case .skinTemperature:
        stream = api.startSkinTemperatureStreaming(identifier, settings: settings!)
    }

    subscription = stream.anySubscribe(
      onNext: { data in
        guard let data = jsonEncode(PolarDataCodable(data)) else {
          return
        }
        DispatchQueue.main.async {
          events(data)
        }
      },
      onError: { error in
        DispatchQueue.main.async {
          events(
            FlutterError(
              code: "Error while streaming", message: error.localizedDescription, details: nil))
        }
      },
      onCompleted: {
        DispatchQueue.main.async {
          events(FlutterEndOfEventStream)
        }
      })

    return nil
  }

  func onCancel(withArguments arguments: Any?) -> FlutterError? {
    subscription?.dispose()
    return nil
  }

  func dispose() {
    subscription?.dispose()
    channel.setStreamHandler(nil)
  }
}<|MERGE_RESOLUTION|>--- conflicted
+++ resolved
@@ -376,19 +376,11 @@
                 },
                 onError: { error in
                     let code: String
-<<<<<<< HEAD
-                    // Use a more generic approach rather than specific error types
+                    // Use a more generic approach with thorough error detection
                     let errorDescription = error.localizedDescription.lowercased()
-                    if errorDescription.contains("disconnect") {
+                    if errorDescription.contains("disconnect") || errorDescription.contains("device disconnect") {
                         code = PolarErrorCode.deviceDisconnected
-                    } else if errorDescription.contains("support") || errorDescription.contains("unsupport") {
-=======
-                    // Check error message content instead of using custom enum
-                    let errorMsg = error.localizedDescription.lowercased()
-                    if errorMsg.contains("device disconnect") {
-                        code = PolarErrorCode.deviceDisconnected
-                    } else if errorMsg.contains("not supported") || errorMsg.contains("unsupported") {
->>>>>>> eb0adf0d
+                    } else if errorDescription.contains("support") || errorDescription.contains("unsupport") || errorDescription.contains("not supported") {
                         code = PolarErrorCode.notSupported
                     } else {
                         code = PolarErrorCode.bluetoothError
@@ -564,16 +556,15 @@
     channel.invokeMethod("disInformationReceived", arguments: [identifier, key, value])
   }
 
-<<<<<<< HEAD
   public func deviceInfoReceived(_ identifier: String, rssi: Int, name: String, connectable: Bool) {
     invokeMethod("deviceInfoReceived", arguments: [identifier, rssi, name, connectable])
-=======
+  }
+
   // MARK: - PolarBleApiDeviceFeaturesObserver Implementation
   
   // Added to fully implement the protocol - may need to adjust parameter types
   public func deviceFeaturesReceived(_ identifier: String, features: Set<String>) {
     invokeMethod("deviceFeaturesReceived", arguments: [identifier, Array(features)])
->>>>>>> eb0adf0d
   }
 
   // MARK: Deprecated functions
