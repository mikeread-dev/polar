--- conflicted
+++ resolved
@@ -1,4 +1,3 @@
-<<<<<<< HEAD
 ## 5.0.0-beta2
 - Updates Polar SDK to `5.0.0-beta2`
 - BREAKING
@@ -19,10 +18,9 @@
     - `sdkModeFeatureAvailable`
   - `hrNotificationReceived` functionality has been moved to streaming
 - See [the migration guide](https://github.com/polarofficial/polar-ble-sdk/blob/polar-ble-sdk-5.0.0/documentation/MigrationGuide5.0.0.md) and example for more details
-=======
+
 ## 4.1.0
 - The `Polar` initializer now returns a singleton
->>>>>>> bb9bc715
 
 ## 4.0.0
 - Updates Polar SDK to 4.0.0
